--- conflicted
+++ resolved
@@ -160,15 +160,10 @@
         {
             try
             {
-<<<<<<< HEAD
-                string msgType = message.Header.GetField(QuickFix.Fields.Tags.MsgType);
+                string msgType = message.Header.GetString(QuickFix.Fields.Tags.MsgType);
                 // log_.OnEvent("Got message " + msgType);
                 // System.Console.WriteLine("===got message " + msgType);
-=======
-                string msgType = message.Header.GetString(QuickFix.Fields.Tags.MsgType);
-                log_.OnEvent("Got message " + msgType);
-                System.Console.WriteLine("===got message " + msgType);
->>>>>>> 9f7934b8
+
                 Crack(message, sessionID);
             }
             catch (QuickFix.UnsupportedMessageType)
