﻿using System;
using System.Collections.Generic;
using System.Linq;
using System.Text;
using QuickFIX.NET;

namespace QuickFIX.NET
{
    public abstract class FieldMap
    {
        /// <summary>
        /// Default constructor
        /// </summary>
        public FieldMap()
<<<<<<< HEAD
        { }
=======
        {
            this._fields = new Dictionary<int, Fields.IField>();
            this._groups = new Dictionary<int, List<Group>>();
        }
>>>>>>> c4f5f421

        /// <summary>
        /// Constructor with field order
        /// </summary>
        /// <param name="fieldOrd"></param>
        public FieldMap( int[] fieldOrd )
        {
            this._fields = new Dictionary<int, Fields.IField>();
            this._fieldOrder = fieldOrd;
            this._groups = new Dictionary<int, List<Group>>();
        }

        /// <summary>
        /// FieldOrder Property
        /// order of field tags as an integer array
        /// </summary>
        public int[] FieldOrder
        {
            get { return _fieldOrder; }
            private set { _fieldOrder = value; }
        }

        /// <summary>
        /// QuickFIX-CPP compat, see FieldOrder property
        /// </summary>
        /// <returns>field order integer array</returns>
        public int[] getFieldOrder()
        {
            return _fieldOrder;
        }

        /// <summary>
        /// set field in the fieldmap
        /// will overwrite field if it exists
        /// </summary>
        public void setField(Fields.IField field )
        {
            _fields[field.Tag] = field;
        }

        /// <summary>
        /// Set field with overwrite flag
        /// </summary>
        /// <param name="field"></param>
        /// <param name="overwrite">will overwrite wxisting field if set to true</param>
        public void setField(Fields.IField field, Boolean overwrite )
        {
            if (_fields.ContainsKey(field.Tag) && overwrite.Equals(false))
                return;
            else
                setField(field);
        }

        public void getField(Fields.BooleanField field)
        {
            if (_fields.ContainsKey(field.Tag))
                field.Obj = ((Fields.BooleanField)_fields[field.Tag]).Obj;
            else
                throw new FieldNotFoundException(field.Tag);
        } 
        
        public void getField(Fields.StringField field)
        {
            if (_fields.ContainsKey(field.Tag))
                field.Obj = ((Fields.StringField)_fields[field.Tag]).Obj;
            else
                throw new FieldNotFoundException(field.Tag);
        }

        public void getField(Fields.CharField field)
        {
            if (_fields.ContainsKey(field.Tag))
                field.Obj = ((Fields.CharField)_fields[field.Tag]).Obj;
            else
                throw new FieldNotFoundException(field.Tag);
        }

        public void getField(Fields.IntField field)
        {
            if (_fields.ContainsKey(field.Tag))
                field.Obj = ((Fields.IntField)_fields[field.Tag]).Obj;
            else
                throw new FieldNotFoundException(field.Tag);
        }

        public void getField(Fields.DecimalField field)
        {
            if (_fields.ContainsKey(field.Tag))
                field.Obj = ((Fields.DecimalField)_fields[field.Tag]).Obj;
            else
                throw new FieldNotFoundException(field.Tag);
        }

        public void getField(Fields.DateTimeField field)
        {
            if (_fields.ContainsKey(field.Tag))
                field.Obj = ((Fields.DateTimeField)_fields[field.Tag]).Obj;
            else
                throw new FieldNotFoundException(field.Tag);
        }

        /// <summary>
        /// Check to see if field is set
        /// </summary>
        /// <param name="field">Field Object</param>
        /// <returns>true if set</returns>
        public bool isSetField(Fields.IField field)
        {
            return isSetField(field.Tag);
        }

        /// <summary>
        /// Check to see if field is set
        /// </summary>
        /// <param name="tag">Tag Number</param>
        /// <returns>true if set</returns>
        public bool isSetField(int tag)
        {
            return _fields.ContainsKey(tag);
        }

        public void AddGroup(Group group)
        {
            if( !_groups.ContainsKey(group.Field) )
                _groups.Add(group.Field, new List<Group>());
            _groups[group.Field].Add(group);
        }

        /// <summary>
        /// Gets specific group instance
        /// </summary>
        /// <param name="num">num of group (starting at 1)</param>
        /// <param name="field">tag of group</param>
        /// <returns>Group object</returns>
        /// <exception cref="FieldNotFoundException" />
        public Group GetGroup( int num, int field )
        {
            if ( !_groups.ContainsKey(field) ) 
                throw new FieldNotFoundException(field);
            if ( num <= 0 ) 
                throw new FieldNotFoundException(field);
            if ( _groups[field].Count < num ) 
                throw new FieldNotFoundException(field);

            return _groups[field][num-1];
        }

        /// <summary>
        /// Removes specific group instance
        /// </summary>
        /// <param name="num">num of group (starting at 1)</param>
        /// <param name="field">tag of group</param>
        /// <exception cref="FieldNotFoundException" />
        public void RemoveGroup(int num, int field)
        {
            if (!_groups.ContainsKey(field))
                throw new FieldNotFoundException(field);
            if (num <= 0)
                throw new FieldNotFoundException(field);
            if (_groups[field].Count < num)
                throw new FieldNotFoundException(field);
            
            if (_groups[field].Count.Equals(1))
                _groups.Remove(field);
            else
                _groups[field].RemoveAt(num-1);
        }

        /// <summary>
        /// Replaces specific group instance
        /// </summary>
        /// <param name="num">num of group (starting at 1)</param>
        /// <param name="field">tag of group</param>
        /// <returns>Group object</returns>
        /// <exception cref="FieldNotFoundException" />
        public Group ReplaceGroup(int num, int field, Group group)
        {
            if (!_groups.ContainsKey(field))
                throw new FieldNotFoundException(field);
            if (num <= 0)
                throw new FieldNotFoundException(field);
            if (_groups[field].Count < num)
                throw new FieldNotFoundException(field);

            return _groups[field][num-1] = group;
        }


        /// <summary>
        /// getField without a type defaults to returning a string
        /// </summary>
        /// <param name="tag">fix tag</param>
        public string GetField(int tag)
        {
            if (_fields.ContainsKey(tag))
                return _fields[tag].ToString();
            else
                throw new FieldNotFoundException(tag);
        }

        /// <summary>
        /// Removes fields and groups in message
        /// </summary>
        public void Clear()
        {
            _fields.Clear();
            _groups.Clear();
        }

        /// <summary>
        /// Checks emptiness of message
        /// </summary>
        /// <returns>true if no fields or groups have been set</returns>
        public bool IsEmpty()
        {
            return ((_fields.Count == 0) && (_groups.Count == 0));
        }

        #region Private Members
<<<<<<< HEAD
        protected Dictionary<int, Fields.IField> _fields = new Dictionary<int, QuickFIX.NET.Fields.IField>();
=======
        private Dictionary<int, Fields.IField> _fields;
        private Dictionary<int, List<Group>> _groups;
        private int[] _fieldOrder;
>>>>>>> c4f5f421
        #endregion
    }
}<|MERGE_RESOLUTION|>--- conflicted
+++ resolved
@@ -12,14 +12,10 @@
         /// Default constructor
         /// </summary>
         public FieldMap()
-<<<<<<< HEAD
-        { }
-=======
         {
             this._fields = new Dictionary<int, Fields.IField>();
             this._groups = new Dictionary<int, List<Group>>();
         }
->>>>>>> c4f5f421
 
         /// <summary>
         /// Constructor with field order
@@ -239,13 +235,9 @@
         }
 
         #region Private Members
-<<<<<<< HEAD
-        protected Dictionary<int, Fields.IField> _fields = new Dictionary<int, QuickFIX.NET.Fields.IField>();
-=======
         private Dictionary<int, Fields.IField> _fields;
         private Dictionary<int, List<Group>> _groups;
         private int[] _fieldOrder;
->>>>>>> c4f5f421
         #endregion
     }
 }