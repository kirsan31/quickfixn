--- conflicted
+++ resolved
@@ -285,11 +285,7 @@
         }
 
         /// <summary>
-<<<<<<< HEAD
-        /// FIXME works, but implementation is shady
-=======
         /// Parse the message type (tag 35) from a FIX string
->>>>>>> 4c555f3e
         /// </summary>
         /// <param name="fixstring">the FIX string to parse</param>
         /// <returns>message type</returns>
