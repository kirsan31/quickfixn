﻿
namespace QuickFix.Applications
{
<<<<<<< HEAD
    public class FIX5Application : Application
=======
    public class FIX5Application : IApplication
>>>>>>> d29cd11f
    {
        public void FromAdmin(Message message, SessionID sessionID)
        {
            System.Diagnostics.Debug.WriteLine("Received FIX admin message: " + message.ToString());
        }

        public void FromApp(Message message, SessionID sessionID)
        {
            System.Diagnostics.Debug.WriteLine("Received FIX app message: " + message.ToString());
        }

        public void OnCreate(SessionID sessionID) { }
        public void OnLogout(SessionID sessionID) { }
        public void OnLogon(SessionID sessionID) { }
        public void ToAdmin(Message message, SessionID sessionID) { }
        public void ToApp(Message message, SessionID sessionID) { }
    }
}<|MERGE_RESOLUTION|>--- conflicted
+++ resolved
@@ -1,11 +1,7 @@
 ﻿
 namespace QuickFix.Applications
 {
-<<<<<<< HEAD
-    public class FIX5Application : Application
-=======
     public class FIX5Application : IApplication
->>>>>>> d29cd11f
     {
         public void FromAdmin(Message message, SessionID sessionID)
         {
