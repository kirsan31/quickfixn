<Project Sdk="Microsoft.NET.Sdk">

  <PropertyGroup>
    <TargetFrameworks>netstandard2.0</TargetFrameworks>
    <Title>QuickFIX/n</Title>
    <GenerateDocumentationFile>true</GenerateDocumentationFile>
    <GenerateAppxPackageOnBuild>true</GenerateAppxPackageOnBuild>
    <PackageId>QuickFIXn.Core</PackageId>
    <PackageTitle>$(Title)</PackageTitle>
    <Description>Open-source C# implementation of QuickFIX. This package contains the core classes for building applications implementing the FIX protocols. To create an application targeting a specific FIX protocol version, choose the appropriate FIX protocol-specific QuickFIXn package instead.</Description>
    <Copyright>Copyright © 2011 - $([System.DateTime]::UtcNow.Year) QuickFIXn.org. All rights reserved.</Copyright>
    <Authors>Connamara Systems, LLC and QuickFIX/n contributors</Authors>
    <Version>1.9.0</Version>
    <NoWarn>$(NoWarn);CS1591</NoWarn>
    <RootNamespace>QuickFix</RootNamespace>
    <Platforms>AnyCPU;x64</Platforms>
    <RepositoryUrl>https://github.com/connamara/quickfixn</RepositoryUrl>
    <RepositoryType>git</RepositoryType>
    <PackageTags>FIX, QuickFIX, QuickFIX/n</PackageTags>
    <PackageLicenseFile>LICENSE</PackageLicenseFile>
    <PackageRequireLicenseAcceptance>true</PackageRequireLicenseAcceptance>
    <PackageProjectUrl>http://quickfixn.org/</PackageProjectUrl>
    <IncludeSymbols>true</IncludeSymbols>
    <SymbolPackageFormat>snupkg</SymbolPackageFormat>
  </PropertyGroup>

  <ItemGroup>
<<<<<<< HEAD
    <None Include="..\LICENSE">
      <Pack>True</Pack>
      <PackagePath></PackagePath>
    </None>
  </ItemGroup>

=======
    <AssemblyAttribute Include="System.Runtime.CompilerServices.InternalsVisibleTo">
      <_Parameter1>UnitTests</_Parameter1>
    </AssemblyAttribute>
  </ItemGroup>
>>>>>>> b31753ef
</Project><|MERGE_RESOLUTION|>--- conflicted
+++ resolved
@@ -25,17 +25,15 @@
   </PropertyGroup>
 
   <ItemGroup>
-<<<<<<< HEAD
     <None Include="..\LICENSE">
       <Pack>True</Pack>
       <PackagePath></PackagePath>
     </None>
   </ItemGroup>
 
-=======
+  <ItemGroup>
     <AssemblyAttribute Include="System.Runtime.CompilerServices.InternalsVisibleTo">
       <_Parameter1>UnitTests</_Parameter1>
     </AssemblyAttribute>
   </ItemGroup>
->>>>>>> b31753ef
 </Project>