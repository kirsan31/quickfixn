using System;
using System.Collections.Generic;
using QuickFix.Fields;

namespace QuickFix
{
    /// <summary>
    /// The Session is the primary FIX abstraction for message communication. 
    /// It performs sequencing and error recovery and represents a communication
    /// channel to a counterparty. Sessions are independent of specific communication
    /// layer connections. A Session is defined as starting with message sequence number
    /// of 1 and ending when the session is reset. The Session could span many sequential
    /// connections (it cannot operate on multiple connections simultaneously).
    /// </summary>
    public class Session : IDisposable
    {
        #region Private Members

        private static Dictionary<SessionID, Session> sessions_ = new Dictionary<SessionID, Session>();
        private object sync_ = new object();
        private IResponder responder_ = null;
        private SessionSchedule schedule_;
        private SessionState state_;
        private IMessageFactory msgFactory_;
        private static readonly HashSet<string> AdminMsgTypes = new HashSet<string>() { "0", "A", "1", "2", "3", "4", "5" };

        #endregion

        #region Properties

        // state
        public IMessageStore MessageStore { get { return state_.MessageStore; } }
        public ILog Log { get { return state_.Log; } }
        public bool IsInitiator { get { return state_.IsInitiator; } }
        public bool IsAcceptor { get { return !state_.IsInitiator; } }
        public bool IsEnabled { get { return state_.IsEnabled; } }
        public bool IsSessionTime { get { return schedule_.IsSessionTime(System.DateTime.UtcNow); } }
        public bool IsLoggedOn { get { return ReceivedLogon && SentLogon; } }
        public bool SentLogon { get { return state_.SentLogon; } }
        public bool ReceivedLogon { get { return state_.ReceivedLogon; } }
        public bool IsNewSession
        {
            get
            {
                DateTime? creationTime = this.state_.CreationTime;
                return creationTime.HasValue == false
                    || this.schedule_.IsNewSession(creationTime.Value, DateTime.UtcNow);
            }
        }


        /// <summary>
        /// Session setting for heartbeat interval (in seconds)
        /// </summary>
        public int HeartBtInt { get { return state_.HeartBtInt; } }

        /// <summary>
        /// Session setting for enabling message latency checks
        /// </summary>
        public bool CheckLatency { get; set; }

        /// <summary>
        /// Session setting for maximum message latency (in seconds)
        /// </summary>
        public int MaxLatency { get; set; }

        /// <summary>
        /// Send a logout if counterparty times out and does not heartbeat
        /// in response to a TestRequeset. Defaults to false
        /// </summary>
        public bool SendLogoutBeforeTimeoutDisconnect { get; set; }

        /// <summary>
        /// Gets or sets the next expected outgoing sequence number
        /// </summary>
        public int NextSenderMsgSeqNum
        {
            get
            {
                return state_.GetNextSenderMsgSeqNum();
            }
            set
            {
                state_.SetNextSenderMsgSeqNum(value);
            }
        }

        /// <summary>
        /// Gets or sets the next expected incoming sequence number
        /// </summary>
        public int NextTargetMsgSeqNum
        {
            get
            {
                return state_.GetNextTargetMsgSeqNum();
            }
            set
            {
                state_.SetNextTargetMsgSeqNum(value);
            }
        }

        /// <summary>
        /// Logon timeout in seconds
        /// </summary>
        public int LogonTimeout
        {
            get { return state_.LogonTimeout; }
            set { state_.LogonTimeout = value; }
        }

        /// <summary>
        /// Logout timeout in seconds
        /// </summary>
        public int LogoutTimeout
        {
            get { return state_.LogoutTimeout; }
            set { state_.LogoutTimeout = value; }
        }

        // unsynchronized properties
        /// <summary>
        /// Whether to persist messages or not. Setting to false forces quickfix 
        /// to always send GapFills instead of resending messages.
        /// </summary>
        public bool PersistMessages { get; set; }

        /// <summary>
        /// Determines if session state should be restored from persistance
        /// layer when logging on. Useful for creating hot failover sessions.
        /// </summary>
        public bool RefreshOnLogon { get; set; }

        /// <summary>
        /// Reset sequence numbers on logon request
        /// </summary>
        public bool ResetOnLogon { get; set; }

        /// <summary>
        /// Reset sequence numbers to 1 after a normal logout
        /// </summary>
        public bool ResetOnLogout { get; set; }

        /// <summary>
        /// Reset sequence numbers to 1 after abnormal termination
        /// </summary>
        public bool ResetOnDisconnect { get; set; }

        /// <summary>
        /// Whether to send redundant resend requests
        /// </summary>
        public bool SendRedundantResendRequests { get; set; }

        /// <summary>
        /// Whether to validate length and checksum of messages
        /// </summary>
        public bool ValidateLengthAndChecksum { get; set; }

        /// <summary>
        /// Validates Comp IDs for each message
        /// </summary>
        public bool CheckCompID { get; set; }

        /// <summary>
        /// Determines if milliseconds should be added to timestamps.
        /// Only avilable on FIX4.2. or greater
        /// </summary>
        public bool MillisecondsInTimeStamp { get; set; }

        /// <summary>
        /// Adds the last message sequence number processed in the header (tag 369)
        /// </summary>
        public bool EnableLastMsgSeqNumProcessed { get; set; }

        /// <summary>
        /// Ignores resend requests marked poss dup
        /// </summary>
        public bool IgnorePossDupResendRequests { get; set; }

        /// <summary>
        /// Sets a maximum number of messages to request in a resend request.
        /// </summary>
        public int MaxMessagesInResendRequest { get; set; }
        public ApplVerID targetDefaultApplVerID { get; set; }
        public string SenderDefaultApplVerID { get; set; }
        public SessionID SessionID { get; set; }
        public IApplication Application { get; set; }
        public DataDictionaryProvider DataDictionaryProvider { get; set; }
        public DataDictionary.DataDictionary SessionDataDictionary { get; private set; }
        public DataDictionary.DataDictionary ApplicationDataDictionary { get; private set; }

        /// <summary>
        /// Returns whether the Session has a Responder. This method is synchronized
        /// </summary>
        public bool HasResponder { get { lock (sync_) { return null != responder_; } } }

        /// <summary>
        /// Returns whether the Sessions will allow ResetSequence messages sent as
        /// part of a resend request (PossDup=Y) to omit the OrigSendingTime
        /// </summary>
        public bool RequiresOrigSendingTime { get; set; }

        #endregion

        public Session(
            IApplication app, IMessageStoreFactory storeFactory, SessionID sessID, DataDictionaryProvider dataDictProvider,
            SessionSchedule sessionSchedule, int heartBtInt, ILogFactory logFactory, IMessageFactory msgFactory, string senderDefaultApplVerID)
        {
            this.Application = app;
            this.SessionID = sessID;
            this.DataDictionaryProvider = new DataDictionaryProvider(dataDictProvider);
            this.schedule_ = sessionSchedule;
            this.msgFactory_ = msgFactory;

            this.SenderDefaultApplVerID = senderDefaultApplVerID;

            this.SessionDataDictionary = this.DataDictionaryProvider.GetSessionDataDictionary(this.SessionID.BeginString);
            if (this.SessionID.IsFIXT)
                this.ApplicationDataDictionary = this.DataDictionaryProvider.GetApplicationDataDictionary(this.SenderDefaultApplVerID);
            else
                this.ApplicationDataDictionary = this.SessionDataDictionary;

            ILog log;
            if (null != logFactory)
                log = logFactory.Create(sessID);
            else
                log = new NullLog();

            state_ = new SessionState(log, heartBtInt)
            {
                MessageStore = storeFactory.Create(sessID)
            };

            this.PersistMessages = true;
            this.ResetOnDisconnect = false;
            this.SendRedundantResendRequests = false;
            this.ValidateLengthAndChecksum = true;
            this.CheckCompID = true;
            this.MillisecondsInTimeStamp = true;
            this.EnableLastMsgSeqNumProcessed = false;
            this.MaxMessagesInResendRequest = 0;
            this.SendLogoutBeforeTimeoutDisconnect = false;
            this.IgnorePossDupResendRequests = false;
            this.RequiresOrigSendingTime = true;

            if (!IsSessionTime)
                Reset("Out of SessionTime (Session construction)");
            else if (IsNewSession)
                Reset("New session");

            lock (sessions_)
            {
                sessions_[this.SessionID] = this;
            }

            this.Application.OnCreate(this.SessionID);
            this.Log.OnEvent("Created session");
        }

        #region Static Methods

        /// <summary>
        /// Looks up a Session by its SessionID
        /// </summary>
        /// <param name="sessionID">the SessionID of the Session</param>
        /// <returns>the Session if found, else returns null</returns>
        public static Session LookupSession(SessionID sessionID)
        {
            Session result;
            lock (sessions_)
            {
                if (!sessions_.TryGetValue(sessionID, out result))
                    result = null;
            }
            return result;
        }

        /// <summary>
        /// Looks up a Session by its SessionID
        /// </summary>
        /// <param name="sessionID">the SessionID of the Session</param>
        /// <returns>the true if Session exists, false otherwise</returns>
        public static bool DoesSessionExist(SessionID sessionID)
        {
            return LookupSession(sessionID) == null ? false : true;
        }

        /// <summary>
        /// Sends a message to the session specified by the provider session ID.
        /// </summary>
        /// <param name="message">FIX message</param>
        /// <param name="sessionID">target SessionID</param>
        /// <returns>true if send was successful, false otherwise</returns>
        public static bool SendToTarget(Message message, SessionID sessionID)
        {
            message.SetSessionID(sessionID);
            Session session = Session.LookupSession(sessionID);
            if (null == session)
                throw new SessionNotFound(sessionID);
            return session.Send(message);
        }

        /// <summary>
        /// Send to session indicated by header fields in message
        /// </summary>
        /// <param name="message"></param>
        /// <returns></returns>
        public static bool SendToTarget(Message message)
        {
            SessionID sessionID = message.GetSessionID(message);
            return SendToTarget(message, sessionID);
        }

        #endregion

        /// <summary>
        /// Sends a message via the session indicated by the header fields
        /// </summary>
        /// <param name="message">message to send</param>
        /// <returns>true if was sent successfully</returns>
        public virtual bool Send(Message message)
        {
            message.Header.RemoveField(Fields.Tags.PossDupFlag);
            message.Header.RemoveField(Fields.Tags.OrigSendingTime);
            return SendRaw(message, 0);
        }

        /// <summary>
        /// Sends a message
        /// </summary>
        /// <param name="message"></param>
        /// <returns></returns>
        public bool Send(string message)
        {
            lock (sync_)
            {
                if (null == responder_)
                    return false;
                this.Log.OnOutgoing(message);
                return responder_.Send(message);
            }
        }

        // TODO for v2 - rename, make internal
        /// <summary>
        /// Sets some internal state variables.  Despite the name, it does do anything to make a logon occur.
        /// </summary>
        public void Logon()
        {
            state_.IsEnabled = true;
            state_.LogoutReason = "";
        }

        // TODO for v2 - rename, make internal
        /// <summary>
        /// Sets some internal state variables.  Despite the name, it does not cause a logout to occur.
        /// </summary>
        public void Logout()
        {
            Logout("");
        }

        // TODO for v2 - rename, make internal
        /// <summary>
        /// Sets some internal state variables.  Despite the name, it does not cause a logout to occur.
        /// </summary>
        public void Logout(string reason)
        {
            state_.IsEnabled = false;
            state_.LogoutReason = reason;
        }

        /// <summary>
        /// Logs out from session and closes the network connection
        /// </summary>
        /// <param name="reason"></param>
        public void Disconnect(string reason)
        {
            lock (sync_)
            {
                if (null != responder_)
                {
                    this.Log.OnEvent("Session " + this.SessionID + " disconnecting: " + reason);
                    responder_.Disconnect();
                    responder_ = null;
                }
                else
                {
                    this.Log.OnEvent("Session " + this.SessionID + " already disconnected: " + reason);
                }

                if (state_.ReceivedLogon || state_.SentLogon)
                {
                    state_.ReceivedLogon = false;
                    state_.SentLogon = false;
                    this.Application.OnLogout(this.SessionID);
                }

                state_.SentLogout = false;
                state_.ReceivedReset = false;
                state_.SentReset = false;
                state_.ClearQueue();
                state_.LogoutReason = "";
                if (this.ResetOnDisconnect)
                    state_.Reset("ResetOnDisconnect");
                state_.SetResendRange(0, 0);
            }
        }

        /// <summary>
        /// There's no message to process, but check the session state to see if there's anything to do
        /// (e.g. send heartbeat, logout at end of session, etc)
        /// </summary>
        public void Next()
        {
            if (!HasResponder)
                return;

            if (!IsSessionTime)
            {
                if(IsInitiator==false)
                    Reset("Out of SessionTime (Session.Next())", "Message received outside of session time");
                else
                    Reset("Out of SessionTime (Session.Next())");
                return;
            }

            if (IsNewSession)
                state_.Reset("New session (detected in Next())");

            if (!IsEnabled)
            {
                if (!IsLoggedOn)
                    return;

                if (!state_.SentLogout)
                {
                    this.Log.OnEvent("Initiated logout request");
                    GenerateLogout(state_.LogoutReason);
                }
            }

            if (!state_.ReceivedLogon)
            {
                if (state_.ShouldSendLogon && IsTimeToGenerateLogon())
                {
                    if (GenerateLogon())
                        this.Log.OnEvent("Initiated logon request");
                    else
                        this.Log.OnEvent("Error during logon request initiation");

                }
                else if (state_.SentLogon && state_.LogonTimedOut())
                {
                    Disconnect("Timed out waiting for logon response");
                }
                return;
            }

            if (0 == state_.HeartBtInt)
                return;


            if (state_.LogoutTimedOut())
                Disconnect("Timed out waiting for logout response");


            if (state_.WithinHeartbeat())
                return;

            if (state_.TimedOut())
            {
                if (this.SendLogoutBeforeTimeoutDisconnect)
                    GenerateLogout();
                Disconnect("Timed out waiting for heartbeat");
            }
            else
            {
                if (state_.NeedTestRequest())
                {

                    GenerateTestRequest("TEST");
                    state_.TestRequestCounter += 1;
                    this.Log.OnEvent("Sent test request TEST");
                }
                else if (state_.NeedHeartbeat())
                {
                    GenerateHeartbeat();
                }
            }
        }

        /// <summary>
        /// Process a message (in string form) from the counterparty
        /// </summary>
        /// <param name="msgStr"></param>
        public void Next(string msgStr)
        {
            try
            {
                this.Log.OnIncoming(msgStr);

                MsgType msgType = Message.IdentifyType(msgStr);
                string beginString = Message.ExtractBeginString(msgStr);

                Message message = msgFactory_.Create(beginString, msgType.Obj);
                message.FromString(
                    msgStr,
                    this.ValidateLengthAndChecksum,
                    this.SessionDataDictionary,
                    this.ApplicationDataDictionary,
                    this.msgFactory_);

                Next(message);
            }
            catch (InvalidMessage e)
            {
                this.Log.OnEvent(e.Message);

                try
                {
                    if (MsgType.LOGON.Equals(Message.IdentifyType(msgStr)))
                        Disconnect("Logon message is not valid");
                }
                catch (MessageParseError)
                { }

                throw e;
            }
        }

        /// <summary>
        /// Process a message from the counterparty. (TODO: consider changing this method to private in v2.0.)
        /// </summary>
        /// <param name="message"></param>
        public void Next(Message message)
        {
            if (!IsSessionTime)
            {
                Reset("Out of SessionTime (Session.Next(message))", "Message received outside of session time");
                return;
            }

            if (IsNewSession)
                state_.Reset("New session (detected in Next(Message))");

            Header header = message.Header;
            string msgType = "";

            try
            {
                msgType = header.GetField(Fields.Tags.MsgType);
                string beginString = header.GetField(Fields.Tags.BeginString);

                if (!beginString.Equals(this.SessionID.BeginString))
                    throw new UnsupportedVersion();


                if (MsgType.LOGON.Equals(msgType))
                {
                    if (this.SessionID.IsFIXT)
                    {
                        targetDefaultApplVerID = new ApplVerID(message.GetString(Fields.Tags.DefaultApplVerID));
                    }
                    else
                    {
                        targetDefaultApplVerID = Message.GetApplVerID(beginString);
                    }
                }

                if (this.SessionID.IsFIXT && !Message.IsAdminMsgType(msgType))
                {
                    DataDictionary.DataDictionary.Validate(message, SessionDataDictionary, ApplicationDataDictionary, beginString, msgType);
                }
                else
                {
                    this.SessionDataDictionary.Validate(message, beginString, msgType);
                }


                if (MsgType.LOGON.Equals(msgType))
                    NextLogon(message);
                else if (MsgType.HEARTBEAT.Equals(msgType))
                    NextHeartbeat(message);
                else if (MsgType.TEST_REQUEST.Equals(msgType))
                    NextTestRequest(message);
                else if (MsgType.SEQUENCE_RESET.Equals(msgType))
                    NextSequenceReset(message);
                else if (MsgType.LOGOUT.Equals(msgType))
                    NextLogout(message);
                else if (MsgType.RESEND_REQUEST.Equals(msgType))
                    NextResendRequest(message);
                else
                {
                    if (!Verify(message))
                        return;
                    state_.IncrNextTargetMsgSeqNum();
                }
            }
            catch (TagException e)
            {
                if (null != e.InnerException)
                    this.Log.OnEvent(e.InnerException.Message);
                GenerateReject(message, e.sessionRejectReason, e.Field);
            }
            catch (UnsupportedVersion)
            {
                if (MsgType.LOGOUT.Equals(msgType))
                {
                    NextLogout(message);
                }
                else
                {
                    GenerateLogout("Incorrect BeginString");
                    state_.IncrNextTargetMsgSeqNum();
                }
            }
            catch (UnsupportedMessageType e)
            {
                this.Log.OnEvent("Unsupported message type: " + e.Message);
                GenerateBusinessMessageReject(message, Fields.BusinessRejectReason.UNKNOWN_MESSAGE_TYPE, 0);
            }
            catch (FieldNotFoundException e)
            {
                this.Log.OnEvent("Rejecting invalid message, field not found: " + e.Message);
                if ((SessionID.BeginString.CompareTo(FixValues.BeginString.FIX42) >= 0) && (message.IsApp()))
                {
                    GenerateBusinessMessageReject(message, Fields.BusinessRejectReason.CONDITIONALLY_REQUIRED_FIELD_MISSING, e.Field);
                }
                else
                {
                    if (msgType.Equals(Fields.MsgType.LOGON))
                    {
                        this.Log.OnEvent("Required field missing from logon");
                        Disconnect("Required field missing from logon");
                    }
                    else
                        GenerateReject(message, new QuickFix.FixValues.SessionRejectReason(SessionRejectReason.REQUIRED_TAG_MISSING, "Required Tag Missing"), e.Field);
                }
            }
            catch (RejectLogon e)
            {
                GenerateLogout(e.Message);
                Disconnect(e.ToString());
            }

            NextQueued();
            Next();
        }

        protected void NextLogon(Message logon)
        {
            Fields.ResetSeqNumFlag resetSeqNumFlag = new Fields.ResetSeqNumFlag(false);
            if (logon.IsSetField(resetSeqNumFlag))
                logon.GetField(resetSeqNumFlag);
            state_.ReceivedReset = resetSeqNumFlag.Obj;

            if (!state_.IsInitiator && this.ResetOnLogon)
                state_.Reset("ResetOnLogon");

            if (!Verify(logon, false, true))
                return;

            if (!IsGoodTime(logon))
            {
                this.Log.OnEvent("Logon had bad sending time");
                Disconnect("bad sending time");
                return;
            }

            state_.ReceivedLogon = true;
            this.Log.OnEvent("Received logon");
            if (!state_.IsInitiator)
            {
                int heartBtInt = logon.GetInt(Fields.Tags.HeartBtInt);
                state_.HeartBtInt = heartBtInt;
                GenerateLogon(logon);
                this.Log.OnEvent("Responding to logon request");
            }

            state_.SentReset = false;
            state_.ReceivedReset = false;

            int msgSeqNum = logon.Header.GetInt(Fields.Tags.MsgSeqNum);
            if (IsTargetTooHigh(msgSeqNum) && !resetSeqNumFlag.Obj)
            {
                DoTargetTooHigh(logon, msgSeqNum);
            }
            else
            {
                state_.IncrNextTargetMsgSeqNum();
                NextQueued();
            }

            if (this.IsLoggedOn)
                this.Application.OnLogon(this.SessionID);
        }

        protected void NextTestRequest(Message testRequest)
        {
            if (!Verify(testRequest))
                return;
            GenerateHeartbeat(testRequest);
            state_.IncrNextTargetMsgSeqNum();
            NextQueued();
        }

        protected void NextResendRequest(Message resendReq)
        {
            try
            {
                int msgSeqNum = 0;
                if (!(this.IgnorePossDupResendRequests && resendReq.Header.IsSetField(Tags.PossDupFlag)))
                {
                    int begSeqNo = resendReq.GetInt(Fields.Tags.BeginSeqNo);
                    int endSeqNo = resendReq.GetInt(Fields.Tags.EndSeqNo);
                    this.Log.OnEvent("Got resend request from " + begSeqNo + " to " + endSeqNo);

                    if ((endSeqNo == 999999) || (endSeqNo == 0))
                    {
                        endSeqNo = state_.GetNextSenderMsgSeqNum() - 1;
                    }

                    if (!PersistMessages)
                    {
                        endSeqNo++;
                        int next = state_.GetNextSenderMsgSeqNum();
                        if (endSeqNo > next)
                            endSeqNo = next;
                        GenerateSequenceReset(resendReq, begSeqNo, endSeqNo);
                        return;
                    }

                    List<string> messages = new List<string>();
                    state_.Get(begSeqNo, endSeqNo, messages);
                    int current = begSeqNo;
                    int begin = 0;
                    foreach (string msgStr in messages)
                    {
                        Message msg = new Message(msgStr);
                        msgSeqNum = msg.Header.GetInt(Tags.MsgSeqNum);

                        if ((current != msgSeqNum) && begin == 0)
                        {
                            begin = current;
                        }

                        if (IsAdminMessage(msg))
                        {
                            if (begin == 0)
                            {
                                begin = msgSeqNum;
                            }
                        }
                        else
                        {

                            initializeResendFields(msg);
                            if (begin != 0)
                            {
                                GenerateSequenceReset(resendReq, begin, msgSeqNum);
                            }
                            Send(msg.ToString());
                            begin = 0;
                        }
                        current = msgSeqNum + 1;
                    }

                    if (begin != 0)
                    {
                        GenerateSequenceReset(resendReq, begin, msgSeqNum + 1);
                    }

                    if (endSeqNo > msgSeqNum)
                    {
                        endSeqNo = endSeqNo + 1;
                        int next = state_.GetNextSenderMsgSeqNum();
                        if (endSeqNo > next)
                        {
                            endSeqNo = next;
                        }
                        GenerateSequenceReset(resendReq, begSeqNo, endSeqNo);
                    }
                }
                msgSeqNum = resendReq.Header.GetInt(Tags.MsgSeqNum);
                if (!IsTargetTooHigh(msgSeqNum) && !IsTargetTooLow(msgSeqNum))
                {
                    state_.IncrNextTargetMsgSeqNum();
                }

            }
            catch (System.Exception e)
            {
                this.Log.OnEvent("ERROR during resend request " + e.Message);
            }
        }

        protected void NextLogout(Message logout)
        {
            if (!Verify(logout, false, false))
                return;

            string disconnectReason;

            if (!state_.SentLogout)
            {
                disconnectReason = "Received logout request";
                this.Log.OnEvent(disconnectReason);
                GenerateLogout(logout);
                this.Log.OnEvent("Sending logout response");
            }
            else
            {
                disconnectReason = "Received logout response";
                this.Log.OnEvent(disconnectReason);
            }

            state_.IncrNextTargetMsgSeqNum();
            if (this.ResetOnLogout)
                state_.Reset("ResetOnLogout");
            Disconnect(disconnectReason);
        }

        protected void NextHeartbeat(Message heartbeat)
        {
            if (!Verify(heartbeat))
                return;
            state_.IncrNextTargetMsgSeqNum();
            NextQueued();
        }

        protected void NextSequenceReset(Message sequenceReset)
        {
            bool isGapFill = false;
            if (sequenceReset.IsSetField(Fields.Tags.GapFillFlag))
                isGapFill = sequenceReset.GetBoolean(Fields.Tags.GapFillFlag);

            if (!Verify(sequenceReset, isGapFill, isGapFill))
                return;

            if (sequenceReset.IsSetField(Fields.Tags.NewSeqNo))
            {
                int newSeqNo = sequenceReset.GetInt(Fields.Tags.NewSeqNo);
                this.Log.OnEvent("Received SequenceReset FROM: " + state_.GetNextTargetMsgSeqNum() + " TO: " + newSeqNo);

                if (newSeqNo > state_.GetNextTargetMsgSeqNum())
                {
                    state_.SetNextTargetMsgSeqNum(newSeqNo);
                }
                else
                {
                    if (newSeqNo < state_.GetNextTargetMsgSeqNum())
                        GenerateReject(sequenceReset, FixValues.SessionRejectReason.VALUE_IS_INCORRECT);
                }
            }
        }

        public bool Verify(Message message)
        {
            return Verify(message, true, true);
        }
        public bool Verify(Message msg, bool checkTooHigh, bool checkTooLow)
        {
            int msgSeqNum = 0;
            string msgType = "";

            try
            {
                msgType = msg.Header.GetField(Fields.Tags.MsgType);
                string senderCompID = msg.Header.GetField(Fields.Tags.SenderCompID);
                string targetCompID = msg.Header.GetField(Fields.Tags.TargetCompID);

                if (!IsCorrectCompID(senderCompID, targetCompID))
                {
                    GenerateReject(msg, FixValues.SessionRejectReason.COMPID_PROBLEM);
                    GenerateLogout();
                    return false;
                }

                if (checkTooHigh || checkTooLow)
                    msgSeqNum = msg.Header.GetInt(Fields.Tags.MsgSeqNum);

                if (checkTooHigh && IsTargetTooHigh(msgSeqNum))
                {
                    DoTargetTooHigh(msg, msgSeqNum);
                    return false;
                }
                else if (checkTooLow && IsTargetTooLow(msgSeqNum))
                {
                    DoTargetTooLow(msg, msgSeqNum);
                    return false;
                }

                if ((checkTooHigh || checkTooLow) && state_.ResendRequested())
                {
                    ResendRange range = state_.GetResendRange();
                    if (msgSeqNum >= range.EndSeqNo)
                    {
                        this.Log.OnEvent("ResendRequest for messages FROM: " + range.BeginSeqNo + " TO: " + range.EndSeqNo + " has been satisfied.");
                        state_.SetResendRange(0, 0);
                    }
                }

                if (CheckLatency && !IsGoodTime(msg))
                {
                    this.Log.OnEvent("Sending time accuracy problem");
                    GenerateReject(msg, FixValues.SessionRejectReason.SENDING_TIME_ACCURACY_PROBLEM);
                    GenerateLogout();
                    return false;
                }
            }
            catch (System.Exception e)
            {
                this.Log.OnEvent("Verify failed: " + e.Message);
                Disconnect("Verify failed: " + e.Message);
                return false;
            }

            state_.LastReceivedTimeDT = DateTime.UtcNow;
            state_.TestRequestCounter = 0;

            if (Message.IsAdminMsgType(msgType))
                this.Application.FromAdmin(msg, this.SessionID);
            else
                this.Application.FromApp(msg, this.SessionID);

            return true;
        }

        public void SetResponder(IResponder responder)
        {
            if (!IsSessionTime)
                Reset("Out of SessionTime (Session.SetResponder)");

            lock (sync_)
            {
                responder_ = responder;
            }
        }

        /// FIXME
        public void Refresh()
        {
        }

        [Obsolete("Use Reset(reason) instead.")]
        public void Reset()
        {
            this.Reset("(unspecified reason)");
        }

        /// <summary>
        /// Send a logout, disconnect, and reset session state
        /// </summary>
        /// <param name="loggedReason">reason for the reset (for the log)</param>
        public void Reset(string loggedReason)
        {
            Reset(loggedReason, null);
        }

        /// <summary>
        /// Send a logout, disconnect, and reset session state
        /// </summary>
        /// <param name="loggedReason">reason for the reset (for the log)</param>
        /// <param name="logoutMessage">message to put in the Logout message's Text field (ignored if null/empty string)</param>
        public void Reset(string loggedReason, string logoutMessage)
        {
            if(this.IsLoggedOn)
                GenerateLogout(logoutMessage);
            Disconnect("Resetting...");
            state_.Reset(loggedReason);
        }

        private void initializeResendFields(Message message)
        {
            FieldMap header = message.Header;
            System.DateTime sendingTime = header.GetDateTime(Fields.Tags.SendingTime);
            InsertOrigSendingTime(header, sendingTime);
            header.SetField(new Fields.PossDupFlag(true));
            InsertSendingTime(header);
        }

        protected bool ShouldSendReset()
        {
            return (this.SessionID.BeginString.CompareTo(FixValues.BeginString.FIX41) >= 0)
                && (this.ResetOnLogon || this.ResetOnLogout || this.ResetOnDisconnect)
                && (state_.GetNextSenderMsgSeqNum() == 1)
                && (state_.GetNextTargetMsgSeqNum() == 1);
        }

        protected bool IsCorrectCompID(string senderCompID, string targetCompID)
        {
            if (!this.CheckCompID)
                return true;
            return this.SessionID.SenderCompID.Equals(targetCompID)
                && this.SessionID.TargetCompID.Equals(senderCompID);
        }

        /// FIXME
        protected bool IsTimeToGenerateLogon()
        {
            return true;
        }

        protected bool IsTargetTooHigh(int msgSeqNum)
        {
            return msgSeqNum > state_.GetNextTargetMsgSeqNum();
        }

        protected bool IsTargetTooLow(int msgSeqNum)
        {
            return msgSeqNum < state_.GetNextTargetMsgSeqNum();
        }

        protected void DoTargetTooHigh(Message msg, int msgSeqNum)
        {
            string beginString = msg.Header.GetField(Fields.Tags.BeginString);

            this.Log.OnEvent("MsgSeqNum too high, expecting " + state_.GetNextTargetMsgSeqNum() + " but received " + msgSeqNum);
            state_.Queue(msgSeqNum, msg);

            if (state_.ResendRequested())
            {
                ResendRange range = state_.GetResendRange();

                if (!this.SendRedundantResendRequests && msgSeqNum >= range.BeginSeqNo)
                {
                    this.Log.OnEvent("Already sent ResendRequest FROM: " + range.BeginSeqNo + " TO: " + range.EndSeqNo + ".  Not sending another.");
                    return;
                }
            }

            GenerateResendRequest(beginString, msgSeqNum);
        }

        protected void DoTargetTooLow(Message msg, int msgSeqNum)
        {
            bool possDupFlag = false;
            if (msg.Header.IsSetField(Fields.Tags.PossDupFlag))
                possDupFlag = msg.Header.GetBoolean(Fields.Tags.PossDupFlag);

            if (!possDupFlag)
            {
                string err = "MsgSeqNum too low, expecting " + state_.GetNextTargetMsgSeqNum() + " but received " + msgSeqNum;
                GenerateLogout(err);
                throw new QuickFIXException(err);
            }

            DoPossDup(msg);
        }

<<<<<<< HEAD
        /// FIXME
        /// Perform validation on a message where the field PossDupFlag is present, and set to Y.
        protected bool DoPossDup(Message msg)
=======
        /// <summary>
        /// Validates a message where PossDupFlag=Y
        /// </summary>
        /// <param name="msg"></param>
        protected void DoPossDup(Message msg)
>>>>>>> eeac0003
        {
            //workaround which allows SequenceReset messages to omit the PossDupFlag for conformance with some exchanges
            string msgType = msg.Header.GetField(Fields.Tags.MsgType); 
            if (msgType == Fields.MsgType.SEQUENCE_RESET && RequiresOrigSendingTime == false)
            {
                return true;
            }

            //ensure messages have the OrigSendingTime set, else fail validation
            if (!msg.Header.IsSetField(Fields.Tags.OrigSendingTime))
            {
                GenerateReject(msg, FixValues.SessionRejectReason.REQUIRED_TAG_MISSING, Fields.Tags.OrigSendingTime);
                return;
            }
<<<<<<< HEAD

            //ensure sendingTime is later than OrigSendingTime, else fail validation and logout
            var origSendingTime = msg.Header.GetDateTime(Fields.Tags.OrigSendingTime);
            var sendingTime = msg.Header.GetDateTime(Fields.Tags.SendingTime);
=======
>>>>>>> eeac0003

            DateTime origSendingTime = msg.Header.GetDateTime(Fields.Tags.OrigSendingTime);
            DateTime sendingTime = msg.Header.GetDateTime(Fields.Tags.SendingTime);
            System.TimeSpan tmSpan = origSendingTime - sendingTime;

            if (tmSpan.TotalSeconds > 0)
            {
                GenerateReject(msg, FixValues.SessionRejectReason.SENDING_TIME_ACCURACY_PROBLEM);
                GenerateLogout();
            }
<<<<<<< HEAD

            return true;
=======
>>>>>>> eeac0003
        }

        protected void GenerateBusinessMessageReject(Message message, int err, int field)
        {
            string msgType = message.Header.GetString(Tags.MsgType);
            int msgSeqNum = message.Header.GetInt(Tags.MsgSeqNum);
            string reason = FixValues.BusinessRejectReason.RejText[err];
            Message reject;
            if (this.SessionID.BeginString.CompareTo(FixValues.BeginString.FIX42) >= 0)
            {
                reject = msgFactory_.Create(this.SessionID.BeginString, MsgType.BUSINESS_MESSAGE_REJECT);
                reject.SetField(new RefMsgType(msgType));
                reject.SetField(new BusinessRejectReason(err));
            }
            else
            {
                reject = msgFactory_.Create(this.SessionID.BeginString, MsgType.REJECT);
                char[] reasonArray = reason.ToLower().ToCharArray();
                reasonArray[0] = char.ToUpper(reasonArray[0]);
                reason = new string(reasonArray);
            }
            InitializeHeader(reject);
            reject.SetField(new RefSeqNum(msgSeqNum));
            state_.IncrNextTargetMsgSeqNum();


            reject.SetField(new Text(reason));
            Log.OnEvent("Reject sent for Message: " + msgSeqNum + " Reason:" + reason);
            SendRaw(reject, 0);
        }

        protected bool GenerateResendRequestRange(string beginString, int startSeqNum, int endSeqNum)
        {
            Message resendRequest = msgFactory_.Create(beginString, MsgType.RESEND_REQUEST);

            resendRequest.SetField(new Fields.BeginSeqNo(startSeqNum));
            resendRequest.SetField(new Fields.EndSeqNo(endSeqNum));

            InitializeHeader(resendRequest);
            if (SendRaw(resendRequest, 0))
            {
                this.Log.OnEvent("Sent ResendRequest FROM: " + startSeqNum + " TO: " + endSeqNum);
                return true;
            }
            else
            {
                this.Log.OnEvent("Error sending ResendRequest (" + startSeqNum + " ," + endSeqNum + ")");
                return false;
            }
        }

        protected bool GenerateResendRequest(string beginString, int msgSeqNum)
        {
            int beginSeqNum = state_.GetNextTargetMsgSeqNum();
            int endSeqNum = msgSeqNum - 1;
            if (this.MaxMessagesInResendRequest > 0)
            {
                int counter = beginSeqNum;
                while (counter <= endSeqNum)
                {
                    int end = counter + this.MaxMessagesInResendRequest - 1;
                    if (end > endSeqNum)
                        end = endSeqNum;

                    if (!GenerateResendRequestRange(beginString, counter, end))
                        return false;

                    counter += this.MaxMessagesInResendRequest;
                }
            }
            else
            {
                if (beginString.CompareTo(FixValues.BeginString.FIX42) >= 0)
                    endSeqNum = 0;
                else if (beginString.CompareTo(FixValues.BeginString.FIX41) <= 0)
                    endSeqNum = 999999;
                if (!GenerateResendRequestRange(beginString, beginSeqNum, endSeqNum))
                {
                    return false;
                }
            }
            state_.SetResendRange(beginSeqNum, endSeqNum);
            return true;
        }

        /// <summary>
        /// FIXME
        /// </summary>
        /// <returns></returns>
        protected bool GenerateLogon()
        {
            Message logon = msgFactory_.Create(this.SessionID.BeginString, Fields.MsgType.LOGON);
            logon.SetField(new Fields.EncryptMethod(0));
            logon.SetField(new Fields.HeartBtInt(state_.HeartBtInt));

            if (this.SessionID.IsFIXT)
                logon.SetField(new Fields.DefaultApplVerID(this.SenderDefaultApplVerID));
            if (this.RefreshOnLogon)
                Refresh();
            if (this.ResetOnLogon)
                state_.Reset("ResetOnLogon");
            if (ShouldSendReset())
                logon.SetField(new Fields.ResetSeqNumFlag(true));

            InitializeHeader(logon);
            state_.LastReceivedTimeDT = DateTime.UtcNow;
            state_.TestRequestCounter = 0;
            state_.SentLogon = true;
            return SendRaw(logon, 0);
        }

        /// <summary>
        /// FIXME don't do so much operator new here
        /// </summary>
        /// <param name="heartBtInt"></param>
        /// <returns></returns>
        protected bool GenerateLogon(Message otherLogon)
        {
            Message logon = msgFactory_.Create(this.SessionID.BeginString, Fields.MsgType.LOGON);
            logon.SetField(new Fields.EncryptMethod(0));
            if (this.SessionID.IsFIXT)
                logon.SetField(new Fields.DefaultApplVerID(this.SenderDefaultApplVerID));
            if (state_.ReceivedReset)
                logon.SetField(new Fields.ResetSeqNumFlag(true));
            logon.SetField(new Fields.HeartBtInt(otherLogon.GetInt(Tags.HeartBtInt)));
            if (this.EnableLastMsgSeqNumProcessed)
                logon.Header.SetField(new Fields.LastMsgSeqNumProcessed(otherLogon.Header.GetInt(Tags.MsgSeqNum)));

            InitializeHeader(logon);
            state_.SentLogon = SendRaw(logon, 0);
            return state_.SentLogon;
        }

        public bool GenerateTestRequest(string id)
        {
            Message testRequest = msgFactory_.Create(this.SessionID.BeginString, Fields.MsgType.TEST_REQUEST);
            InitializeHeader(testRequest);
            testRequest.SetField(new Fields.TestReqID(id));
            return SendRaw(testRequest, 0);
        }

        /// <summary>
        /// Send a basic Logout message
        /// </summary>
        /// <returns></returns>
        public bool GenerateLogout()
        {
            return GenerateLogout(null, null);
        }

        /// <summary>
        /// Send a Logout message
        /// </summary>
        /// <param name="text">written into the Text field</param>
        /// <returns></returns>
        private bool GenerateLogout(string text)
        {
            return GenerateLogout(null, text);
        }

        /// <summary>
        /// Send a Logout message
        /// </summary>
        /// <param name="other">used to fill MsgSeqNum field, if configuration requires it</param>
        /// <returns></returns>
        private bool GenerateLogout(Message other)
        {
            return GenerateLogout(other, null);
        }

        /// <summary>
        /// Send a Logout message
        /// </summary>
        /// <param name="other">used to fill MsgSeqNum field, if configuration requires it; ignored if null</param>
        /// <param name="text">written into the Text field; ignored if empty/null</param>
        /// <returns></returns>
        private bool GenerateLogout(Message other, string text)
        {
            Message logout = msgFactory_.Create(this.SessionID.BeginString, Fields.MsgType.LOGOUT);
            InitializeHeader(logout);
            if (text != null && text.Length > 0)
                logout.SetField(new Fields.Text(text));
            if (other != null && this.EnableLastMsgSeqNumProcessed)
            {
                try
                {
                    logout.Header.SetField(new Fields.LastMsgSeqNumProcessed(other.Header.GetInt(Tags.MsgSeqNum)));
                }
                catch (FieldNotFoundException)
                {
                    this.Log.OnEvent("Error: No message sequence number: " + other);
                }
            }
            state_.SentLogout = SendRaw(logout, 0);
            return state_.SentLogout;
        }

        public bool GenerateHeartbeat()
        {
            Message heartbeat = msgFactory_.Create(this.SessionID.BeginString, Fields.MsgType.HEARTBEAT);
            InitializeHeader(heartbeat);
            return SendRaw(heartbeat, 0);
        }

        public bool GenerateHeartbeat(Message testRequest)
        {
            Message heartbeat = msgFactory_.Create(this.SessionID.BeginString, Fields.MsgType.HEARTBEAT);
            InitializeHeader(heartbeat);
            try
            {
                heartbeat.SetField(new Fields.TestReqID(testRequest.GetField(Fields.Tags.TestReqID)));
                if (this.EnableLastMsgSeqNumProcessed)
                {
                    heartbeat.Header.SetField(new Fields.LastMsgSeqNumProcessed(testRequest.Header.GetInt(Tags.MsgSeqNum)));
                }
            }
            catch (FieldNotFoundException)
            { }
            return SendRaw(heartbeat, 0);
        }

        public bool GenerateReject(Message message, FixValues.SessionRejectReason reason)
        {
            return GenerateReject(message, reason, 0);
        }

        public bool GenerateReject(Message message, FixValues.SessionRejectReason reason, int field)
        {
            string beginString = this.SessionID.BeginString;

            Message reject = msgFactory_.Create(beginString, Fields.MsgType.REJECT);
            reject.ReverseRoute(message.Header);
            InitializeHeader(reject);

            string msgType;
            if (message.Header.IsSetField(Fields.Tags.MsgType))
                msgType = message.Header.GetField(Fields.Tags.MsgType);
            else
                msgType = "";

            int msgSeqNum = 0;
            if (message.Header.IsSetField(Fields.Tags.MsgSeqNum))
            {
                try
                {
                    msgSeqNum = message.Header.GetInt(Fields.Tags.MsgSeqNum);
                    reject.SetField(new Fields.RefSeqNum(msgSeqNum));
                }
                catch (System.Exception)
                { }
            }

            if (beginString.CompareTo(FixValues.BeginString.FIX42) >= 0)
            {
                if (msgType.Length > 0)
                    reject.SetField(new Fields.RefMsgType(msgType));
                if ((FixValues.BeginString.FIX42.Equals(beginString) && reason.Value <= FixValues.SessionRejectReason.INVALID_MSGTYPE.Value) || (beginString.CompareTo(FixValues.BeginString.FIX42) > 0))
                {
                    reject.SetField(new Fields.SessionRejectReason(reason.Value));
                }
            }
            if (!MsgType.LOGON.Equals(msgType)
              && !MsgType.SEQUENCE_RESET.Equals(msgType)
              && (msgSeqNum == state_.GetNextTargetMsgSeqNum()))
            {
                state_.IncrNextTargetMsgSeqNum();
            }

            if ((0 != field) || FixValues.SessionRejectReason.INVALID_TAG_NUMBER.Equals(reason))
            {
                if (FixValues.SessionRejectReason.INVALID_MSGTYPE.Equals(reason))
                {
                    if (this.SessionID.BeginString.CompareTo(FixValues.BeginString.FIX43) >= 0)
                        PopulateRejectReason(reject, reason.Description);
                    else
                        PopulateSessionRejectReason(reject, field, reason.Description, false);
                }
                else
                    PopulateSessionRejectReason(reject, field, reason.Description, true);

                this.Log.OnEvent("Message " + msgSeqNum + " Rejected: " + reason.Description + " (Field=" + field + ")");
            }
            else
            {
                PopulateRejectReason(reject, reason.Description);
                this.Log.OnEvent("Message " + msgSeqNum + " Rejected: " + reason.Value);
            }

            if (!state_.ReceivedLogon)
                throw new QuickFIXException("Tried to send a reject while not logged on");

            return SendRaw(reject, 0);
        }

        protected void PopulateSessionRejectReason(Message reject, int field, string text, bool includeFieldInfo)
        {
            if (this.SessionID.BeginString.CompareTo(FixValues.BeginString.FIX42) >= 0)
            {
                reject.SetField(new Fields.RefTagID(field));
                reject.SetField(new Fields.Text(text));
            }
            else
            {
                if (includeFieldInfo)
                    reject.SetField(new Fields.Text(text + " (" + field + ")"));
                else
                    reject.SetField(new Fields.Text(text));
            }
        }

        protected void PopulateRejectReason(Message reject, string text)
        {
            reject.SetField(new Fields.Text(text));
        }

        /// <summary>
        /// FIXME don't do so much operator new here
        /// </summary>
        /// <param name="m"></param>
        protected void InitializeHeader(Message m, int msgSeqNum)
        {
            state_.LastSentTimeDT = DateTime.UtcNow;
            m.Header.SetField(new Fields.BeginString(this.SessionID.BeginString));
            m.Header.SetField(new Fields.SenderCompID(this.SessionID.SenderCompID));
            if (SessionID.IsSet(this.SessionID.SenderSubID))
                m.Header.SetField(new Fields.SenderSubID(this.SessionID.SenderSubID));
            if (SessionID.IsSet(this.SessionID.SenderLocationID))
                m.Header.SetField(new Fields.SenderLocationID(this.SessionID.SenderLocationID));
            m.Header.SetField(new Fields.TargetCompID(this.SessionID.TargetCompID));
            if (SessionID.IsSet(this.SessionID.TargetSubID))
                m.Header.SetField(new Fields.TargetSubID(this.SessionID.TargetSubID));
            if (SessionID.IsSet(this.SessionID.TargetLocationID))
                m.Header.SetField(new Fields.TargetLocationID(this.SessionID.TargetLocationID));

            if (msgSeqNum > 0)
                m.Header.SetField(new Fields.MsgSeqNum(msgSeqNum));
            else
                m.Header.SetField(new Fields.MsgSeqNum(state_.GetNextSenderMsgSeqNum()));

            if (this.EnableLastMsgSeqNumProcessed && !m.Header.IsSetField(Tags.LastMsgSeqNumProcessed))
            {
                m.Header.SetField(new LastMsgSeqNumProcessed(this.NextTargetMsgSeqNum - 1));
            }

            InsertSendingTime(m.Header);
        }
        protected void InitializeHeader(Message m)
        {
            InitializeHeader(m, 0);
        }

        protected void InsertSendingTime(FieldMap header)
        {
            bool showMilliseconds = false;
            if (this.SessionID.BeginString == FixValues.BeginString.FIXT11)
                showMilliseconds = true;
            else
                showMilliseconds = this.SessionID.BeginString.CompareTo(FixValues.BeginString.FIX42) >= 0;

            header.SetField(new Fields.SendingTime(System.DateTime.UtcNow, showMilliseconds && MillisecondsInTimeStamp));
        }

        protected void Persist(Message message, string messageString)
        {
            if (this.PersistMessages)
            {
                int msgSeqNum = message.Header.GetInt(Fields.Tags.MsgSeqNum);
                state_.Set(msgSeqNum, messageString);
            }
            state_.IncrNextSenderMsgSeqNum();
        }

        protected bool IsGoodTime(Message msg)
        {
            var sendingTime = msg.Header.GetDateTime(Fields.Tags.SendingTime);
            System.TimeSpan tmSpan = System.DateTime.UtcNow - sendingTime;
            if (System.Math.Abs(tmSpan.TotalSeconds) > MaxLatency)
            {
                return false;
            }
            return true;
        }

        private void GenerateSequenceReset(Message receivedMessage, int beginSeqNo, int endSeqNo)
        {
            string beginString = this.SessionID.BeginString;
            Message sequenceReset = msgFactory_.Create(beginString, Fields.MsgType.SEQUENCE_RESET);
            InitializeHeader(sequenceReset);
            int newSeqNo = endSeqNo;
            sequenceReset.Header.SetField(new PossDupFlag(true));
            InsertOrigSendingTime(sequenceReset.Header, sequenceReset.Header.GetDateTime(Tags.SendingTime));

            sequenceReset.Header.SetField(new MsgSeqNum(beginSeqNo));
            sequenceReset.SetField(new NewSeqNo(newSeqNo));
            sequenceReset.SetField(new GapFillFlag(true));
            if (receivedMessage != null && this.EnableLastMsgSeqNumProcessed)
            {
                try
                {
                    sequenceReset.Header.SetField(new Fields.LastMsgSeqNumProcessed(receivedMessage.Header.GetInt(Tags.MsgSeqNum)));
                }
                catch (FieldNotFoundException)
                {
                    this.Log.OnEvent("Error: Received message without MsgSeqNum: " + receivedMessage);
                }
            }
            SendRaw(sequenceReset, beginSeqNo);
            this.Log.OnEvent("Sent SequenceReset TO: " + newSeqNo);
        }

        protected void InsertOrigSendingTime(FieldMap header, System.DateTime sendingTime)
        {
            bool showMilliseconds = false;
            if (this.SessionID.BeginString == FixValues.BeginString.FIXT11)
                showMilliseconds = true;
            else
                showMilliseconds = this.SessionID.BeginString.CompareTo(FixValues.BeginString.FIX42) >= 0;

            header.SetField(new OrigSendingTime(sendingTime, showMilliseconds && MillisecondsInTimeStamp));
        }
        protected void NextQueued()
        {
            while (NextQueued(state_.MessageStore.GetNextTargetMsgSeqNum()))
            {
                // continue
            }
        }

        protected bool NextQueued(int num)
        {
            Message msg = state_.Dequeue(num);

            if (msg != null)
            {
                Log.OnEvent("Processing queued message: " + num);

                string msgType = msg.Header.GetString(Tags.MsgType);
                if (msgType.Equals(MsgType.LOGON) || msgType.Equals(MsgType.RESEND_REQUEST))
                {
                    state_.IncrNextTargetMsgSeqNum();
                }
                else
                {
                    Next(msg.ToString());
                }
                return true;
            }
            return false;
        }



        private bool IsAdminMessage(Message msg)
        {
            var msgType = msg.Header.GetString(Fields.Tags.MsgType);
            return AdminMsgTypes.Contains(msgType);
        }

        protected bool SendRaw(Message message, int seqNum)
        {
            lock (sync_)
            {
                string msgType = message.Header.GetField(Fields.Tags.MsgType);

                InitializeHeader(message, seqNum);

                if (Message.IsAdminMsgType(msgType))
                {
                    this.Application.ToAdmin(message, this.SessionID);

                    if (MsgType.LOGON.Equals(msgType) && !state_.ReceivedReset)
                    {
                        Fields.ResetSeqNumFlag resetSeqNumFlag = new QuickFix.Fields.ResetSeqNumFlag(false);
                        if (message.IsSetField(resetSeqNumFlag))
                            message.GetField(resetSeqNumFlag);
                        if (resetSeqNumFlag.getValue())
                        {
                            state_.Reset("ResetSeqNumFlag");
                            message.Header.SetField(new Fields.MsgSeqNum(state_.GetNextSenderMsgSeqNum()));
                        }
                        state_.SentReset = resetSeqNumFlag.Obj;
                    }
                }
                else
                {
                    this.Application.ToApp(message, this.SessionID);
                }

                string messageString = message.ToString();
                if (0 == seqNum)
                    Persist(message, messageString);
                return Send(messageString);
            }
        }

        public void Dispose()
        {
            if (state_ != null) { state_.Dispose(); }
        }
    }
}<|MERGE_RESOLUTION|>--- conflicted
+++ resolved
@@ -1049,39 +1049,26 @@
             DoPossDup(msg);
         }
 
-<<<<<<< HEAD
-        /// FIXME
-        /// Perform validation on a message where the field PossDupFlag is present, and set to Y.
-        protected bool DoPossDup(Message msg)
-=======
         /// <summary>
         /// Validates a message where PossDupFlag=Y
         /// </summary>
         /// <param name="msg"></param>
         protected void DoPossDup(Message msg)
->>>>>>> eeac0003
-        {
-            //workaround which allows SequenceReset messages to omit the PossDupFlag for conformance with some exchanges
+        {
+            // If config RequiresOrigSendingTime=N, then tolerate SequenceReset messages that lack OrigSendingTime (issue #102).
+            // (This field doesn't really make sense in this case, so some parties omit it, even though spec requires it.)
             string msgType = msg.Header.GetField(Fields.Tags.MsgType); 
             if (msgType == Fields.MsgType.SEQUENCE_RESET && RequiresOrigSendingTime == false)
-            {
-                return true;
-            }
-
-            //ensure messages have the OrigSendingTime set, else fail validation
+                return;
+
+            // Reject if messages don't have OrigSendingTime set
             if (!msg.Header.IsSetField(Fields.Tags.OrigSendingTime))
             {
                 GenerateReject(msg, FixValues.SessionRejectReason.REQUIRED_TAG_MISSING, Fields.Tags.OrigSendingTime);
                 return;
             }
-<<<<<<< HEAD
-
-            //ensure sendingTime is later than OrigSendingTime, else fail validation and logout
-            var origSendingTime = msg.Header.GetDateTime(Fields.Tags.OrigSendingTime);
-            var sendingTime = msg.Header.GetDateTime(Fields.Tags.SendingTime);
-=======
->>>>>>> eeac0003
-
+
+            // Ensure sendingTime is later than OrigSendingTime, else reject and logout
             DateTime origSendingTime = msg.Header.GetDateTime(Fields.Tags.OrigSendingTime);
             DateTime sendingTime = msg.Header.GetDateTime(Fields.Tags.SendingTime);
             System.TimeSpan tmSpan = origSendingTime - sendingTime;
@@ -1091,11 +1078,6 @@
                 GenerateReject(msg, FixValues.SessionRejectReason.SENDING_TIME_ACCURACY_PROBLEM);
                 GenerateLogout();
             }
-<<<<<<< HEAD
-
-            return true;
-=======
->>>>>>> eeac0003
         }
 
         protected void GenerateBusinessMessageReject(Message message, int err, int field)
