--- conflicted
+++ resolved
@@ -88,7 +88,6 @@
                 }
                 socket.Connect(endpoint);
             }
-<<<<<<< HEAD
             if (settings.SocketReceiveTimeout.HasValue)
             {
                 socket.ReceiveTimeout = settings.SocketReceiveTimeout.Value;
@@ -98,9 +97,7 @@
                 socket.SendTimeout = settings.SocketSendTimeout.Value;
             }
             socket.Connect(endpoint);
-=======
-
->>>>>>> d475b021
+
             Stream stream = new NetworkStream(socket, true);
 
             if (settings.UseSSL)
